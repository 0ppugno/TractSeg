--- conflicted
+++ resolved
@@ -28,12 +28,7 @@
         elif output_type == "endings_segmentation":
             config = "EndingsSeg_12g90g270g_125mm_DS_DAugAll"
         elif output_type == "TOM":
-<<<<<<< HEAD
-            config = "Peaks20_12g90g270g_125mm_DS_DAugAll"
-=======
-            # config = "Peaks20_12g90g270g_125mm"
             config = "Peaks_12g90g270g_125mm_DS_DAugAll"
->>>>>>> f265e6fd
         elif output_type == "dm_regression":
             config = "DmReg_12g90g270g_125mm_DAugAll"
     elif input_type == "T1":
